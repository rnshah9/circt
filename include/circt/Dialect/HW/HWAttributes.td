--- conflicted
+++ resolved
@@ -226,23 +226,14 @@
 // Unary Expression Opcodes.
 def PEO_CLog2 : I32EnumAttrCase<"CLog2", 12, "clog2">;
 
-<<<<<<< HEAD
-// String/array manipulation Opcodes.
-def PEO_Concat: I32EnumAttrCase<"Concat", 13, "concat">;
-=======
 // String manipulation Opcodes.
 def PEO_StrConcat : I32EnumAttrCase<"StrConcat", 13, "str.concat">;
->>>>>>> 788d40fa
 
 def PEOAttr  : I32EnumAttr<"PEO", "Parameter Expression Opcode",
                            [PEO_Add, PEO_Mul, PEO_And, PEO_Or, PEO_Xor,
                             PEO_Shl, PEO_ShrU, PEO_ShrS,
                             PEO_DivU, PEO_DivS, PEO_ModU, PEO_ModS,
-<<<<<<< HEAD
-                            PEO_CLog2, PEO_Concat]>;
-=======
                             PEO_CLog2, PEO_StrConcat]>;
->>>>>>> 788d40fa
 }
 
 def ParamExprAttr : AttrDef<HWDialect, "ParamExpr"> {
