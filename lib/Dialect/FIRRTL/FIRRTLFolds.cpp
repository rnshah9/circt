//===- FIRRTLFolds.cpp - Implement folds and canonicalizations for ops ----===//
//
// Part of the LLVM Project, under the Apache License v2.0 with LLVM Exceptions.
// See https://llvm.org/LICENSE.txt for license information.
// SPDX-License-Identifier: Apache-2.0 WITH LLVM-exception
//
//===----------------------------------------------------------------------===//
//
// This file implement the folding and canonicalizations for FIRRTL ops.
//
//===----------------------------------------------------------------------===//

#include "circt/Dialect/FIRRTL/FIRRTLAttributes.h"
#include "circt/Dialect/FIRRTL/FIRRTLOps.h"
#include "circt/Support/LLVM.h"
#include "mlir/IR/Matchers.h"
#include "mlir/IR/PatternMatch.h"
#include "llvm/ADT/APSInt.h"
#include "llvm/ADT/StringExtras.h"

//Forward Decl for patterns.
static bool isUselessName(circt::StringRef name);

// Declarative canonicalization patterns
namespace circt {
namespace firrtl {
namespace patterns {
#include "circt/Dialect/FIRRTL/FIRRTLCanonicalization.h.inc"
} // namespace patterns
} // namespace firrtl
} // namespace circt

using namespace circt;
using namespace firrtl;

static IntegerAttr getIntAttr(Type type, const APInt &value) {
  auto intType = type.cast<IntType>();
  assert((!intType.hasWidth() ||
          (unsigned)intType.getWidthOrSentinel() == value.getBitWidth()) &&
         "value / type width mismatch");
  auto intSign =
      intType.isSigned() ? IntegerType::Signed : IntegerType::Unsigned;
  auto attrType =
      IntegerType::get(type.getContext(), value.getBitWidth(), intSign);
  return IntegerAttr::get(attrType, value);
}

/// Return an IntegerAttr filled with zeros for the specified FIRRTL integer
/// type.  This handles both the known width and unknown width case, but returns
/// a null attribute for zero width results.
static IntegerAttr getIntZerosAttr(Type type) {
  int32_t width = abs(type.cast<IntType>().getWidthOrSentinel());
  if (width == 0)
    return {};
  return getIntAttr(type, APInt(width, 0));
}

/// Return true if this operation's operands and results all have known width,
/// or if the result has zero width result (which we cannot constant fold).
/// This only works for integer types.
static bool hasKnownWidthIntTypesAndNonZeroResult(Operation *op) {
  auto resultType = op->getResult(0).getType().cast<IntType>();
  if (!resultType.hasWidth() || resultType.getWidth() == 0)
    return false;
  for (Value operand : op->getOperands())
    if (!operand.getType().cast<IntType>().hasWidth())
      return false;
  return true;
}

/// Return true if this value is 1 bit UInt.
static bool isUInt1(Type type) {
  auto t = type.dyn_cast<UIntType>();
  if (!t || !t.hasWidth() || t.getWidth() != 1)
    return false;
  return true;
}

/// Return true if this is a useless temporary name produced by FIRRTL.  We
/// drop these as they don't convey semantic meaning.
static bool isUselessName(StringRef name) {
  llvm::errs() << "name: '" << name << "'\n";
  // Ignore _T and _T_123
  if (name.startswith("_T")) {
    if (name.size() == 2)
      return true;
    return name.size() > 3 && name[2] == '_' && llvm::isDigit(name[3]);
  }

  // Ignore _GEN and _GEN_123, these are produced by Namespace.scala.
  if (name.startswith("_GEN")) {
    if (name.size() == 4)
      return true;
    return name.size() > 5 && name[4] == '_' && llvm::isDigit(name[5]);
  }
  return false;
}

/// Implicitly replace the operand to a constant folding operation with a const
/// 0 in case the operand is non-constant but has a bit width 0.
///
/// This makes constant folding significantly easier, as we can simply pass the
/// operands to an operation through this function to appropriately replace any
/// zero-width dynamic values with a constant of value 0.
static Optional<APSInt> getExtendedConstant(Value operand, Attribute constant,
                                            int32_t destWidth) {
  // We never support constant folding to unknown or zero width values: APInt
  // can't do it.
  if (destWidth <= 0)
    return {};

  // Extension signedness follows the operand sign.
  if (IntegerAttr result = constant.dyn_cast_or_null<IntegerAttr>())
    return result.getAPSInt().extOrTrunc(destWidth);

  // If the operand is zero bits, then we can return a zero of the result
  // type.
  if (operand.getType().cast<IntType>().getWidth() == 0)
    return APSInt(destWidth, operand.getType().cast<IntType>().isUnsigned());
  return {};
}

/// This is the policy for folding, which depends on the sort of operator we're
/// processing.
enum class BinOpKind {
  Normal,
  Compare,
  DivideOrShift,
};

/// Applies the constant folding function `calculate` to the given operands.
///
/// Sign or zero extends the operands appropriately to the bitwidth of the
/// result type if \p useDstWidth is true, else to the larger of the two operand
/// bit widths and depending on whether the operation is to be performed on
/// signed or unsigned operands.
static Attribute
constFoldFIRRTLBinaryOp(Operation *op, ArrayRef<Attribute> operands,
                        BinOpKind opKind,
                        const function_ref<APInt(APSInt, APSInt)> &calculate) {
  assert(operands.size() == 2 && "binary op takes two operands");

  // We cannot fold something to an unknown or zero width.
  auto resultType = op->getResult(0).getType().cast<IntType>();
  if (resultType.getWidthOrSentinel() <= 0)
    return {};

  // Determine the operand widths. This is either dictated by the operand type,
  // or if that type is an unsized integer, by the actual bits necessary to
  // represent the constant value.
  auto lhsWidth =
      op->getOperand(0).getType().cast<IntType>().getWidthOrSentinel();
  auto rhsWidth =
      op->getOperand(1).getType().cast<IntType>().getWidthOrSentinel();
  if (auto lhs = operands[0].dyn_cast_or_null<IntegerAttr>())
    lhsWidth = std::max<int32_t>(lhsWidth, lhs.getValue().getBitWidth());
  if (auto rhs = operands[1].dyn_cast_or_null<IntegerAttr>())
    rhsWidth = std::max<int32_t>(rhsWidth, rhs.getValue().getBitWidth());

  // Compares extend the operands to the widest of the operand types, not to the
  // result type.
  int32_t operandWidth;
  switch (opKind) {
  case BinOpKind::Normal:
    operandWidth = resultType.getWidthOrSentinel();
    break;
  case BinOpKind::Compare:
    // Compares compute with the widest operand, not at the destination type
    // (which is always i1).
    operandWidth = std::max(1, std::max(lhsWidth, rhsWidth));
    break;
  case BinOpKind::DivideOrShift:
    operandWidth =
        std::max(std::max(lhsWidth, rhsWidth), resultType.getWidthOrSentinel());
    break;
  }

  auto lhs = getExtendedConstant(op->getOperand(0), operands[0], operandWidth);
  if (!lhs.hasValue())
    return {};
  auto rhs = getExtendedConstant(op->getOperand(1), operands[1], operandWidth);
  if (!rhs.hasValue())
    return {};

  APInt resultValue = calculate(lhs.getValue(), rhs.getValue());

  // If the result type is smaller than the computation then we need to
  // narrow the constant after the calculation.
  if (opKind == BinOpKind::DivideOrShift)
    resultValue = resultValue.truncOrSelf(resultType.getWidthOrSentinel());

  assert((unsigned)resultType.getWidthOrSentinel() ==
         resultValue.getBitWidth());
  return getIntAttr(resultType, resultValue);
}

/// Get the largest unsigned value of a given bit width. Returns a 1-bit zero
/// value if `bitWidth` is 0.
static APInt getMaxUnsignedValue(unsigned bitWidth) {
  return bitWidth > 0 ? APInt::getMaxValue(bitWidth) : APInt();
}

/// Get the smallest signed value of a given bit width. Returns a 1-bit zero
/// value if `bitWidth` is 0.
static APInt getMinSignedValue(unsigned bitWidth) {
  return bitWidth > 0 ? APInt::getSignedMinValue(bitWidth) : APInt();
}

/// Get the largest signed value of a given bit width. Returns a 1-bit zero
/// value if `bitWidth` is 0.
static APInt getMaxSignedValue(unsigned bitWidth) {
  return bitWidth > 0 ? APInt::getSignedMaxValue(bitWidth) : APInt();
}

//===----------------------------------------------------------------------===//
// Fold Hooks
//===----------------------------------------------------------------------===//

OpFoldResult ConstantOp::fold(ArrayRef<Attribute> operands) {
  assert(operands.empty() && "constant has no operands");
  return valueAttr();
}

OpFoldResult SpecialConstantOp::fold(ArrayRef<Attribute> operands) {
  assert(operands.empty() && "constant has no operands");
  return valueAttr();
}

OpFoldResult InvalidValueOp::fold(ArrayRef<Attribute> operands) {
  return InvalidValueAttr::get(getType());
}

//===----------------------------------------------------------------------===//
// Binary Operators
//===----------------------------------------------------------------------===//

OpFoldResult AddPrimOp::fold(ArrayRef<Attribute> operands) {
  /// Any folding here requires a bitwidth extension.

  /// If both operands are constant, and the result is integer with known
  /// widths, then perform constant folding.
  return constFoldFIRRTLBinaryOp(*this, operands, BinOpKind::Normal,
                                 [=](APSInt a, APSInt b) { return a + b; });
}

void AddPrimOp::getCanonicalizationPatterns(RewritePatternSet &results,
                                            MLIRContext *context) {
  results.insert<patterns::AddWithInvalidOp>(context);
}

OpFoldResult SubPrimOp::fold(ArrayRef<Attribute> operands) {
  return constFoldFIRRTLBinaryOp(*this, operands, BinOpKind::Normal,
                                 [=](APSInt a, APSInt b) { return a - b; });
}

void SubPrimOp::getCanonicalizationPatterns(RewritePatternSet &results,
                                            MLIRContext *context) {
  results.insert<patterns::SubWithInvalidOp>(context);
}

OpFoldResult MulPrimOp::fold(ArrayRef<Attribute> operands) {
  // mul(x, invalid) -> 0
  //
  // This is legal because it aligns with the Scala FIRRTL Compiler
  // interpretation of lowering invalid to constant zero before constant
  // propagation.  Note: the Scala FIRRTL Compiler does NOT currently optimize
  // multiplication this way and will emit "x * 0".
  if (operands[1].dyn_cast_or_null<InvalidValueAttr>() ||
      operands[0].dyn_cast_or_null<InvalidValueAttr>())
    return getIntZerosAttr(getType());

  return constFoldFIRRTLBinaryOp(*this, operands, BinOpKind::Normal,
                                 [=](APSInt a, APSInt b) { return a * b; });
}

OpFoldResult DivPrimOp::fold(ArrayRef<Attribute> operands) {
  /// div(x, x) -> 1
  ///
  /// Division by zero is undefined in the FIRRTL specification.  This fold
  /// exploits that fact to optimize self division to one.  Note: this should
  /// supersede any division with invalid or zero.  Division of invalid by
  /// invalid should be one.
  if (lhs() == rhs()) {
    auto width = getType().getWidthOrSentinel();
    if (width == -1)
      width = 2;
    if (width != 0)
      return getIntAttr(getType(), APInt(width, 1));
  }

  // div(invalid, x) -> 0
  //
  // This is legal because it aligns with the Scala FIRRTL Compiler
  // interpretation of lowering invalid to constant zero before constant
  // propagation.  Note: the Scala FIRRTL Compiler does NOT currently optimize
  // division this way and will emit "0 / x".
  if (operands[0].dyn_cast_or_null<InvalidValueAttr>() &&
      !operands[1].dyn_cast_or_null<InvalidValueAttr>())
    return getIntZerosAttr(getType());

  /// div(x, 1) -> x : (uint, uint) -> uint
  ///
  /// UInt division by one returns the numerator. SInt division can't
  /// be folded here because it increases the return type bitwidth by
  /// one and requires sign extension (a new op).
  if (auto rhsCst = operands[1].dyn_cast_or_null<IntegerAttr>())
    if (rhsCst.getValue().isOneValue() && lhs().getType() == getType())
      return lhs();

  return constFoldFIRRTLBinaryOp(*this, operands, BinOpKind::DivideOrShift,
                                 [=](APSInt a, APSInt b) -> APInt {
                                   if (!!b)
                                     return a / b;
                                   return APInt(a.getBitWidth(), 0);
                                 });
}

OpFoldResult RemPrimOp::fold(ArrayRef<Attribute> operands) {
  // rem(invalid, x) -> 0
  //
  // This is legal because it aligns with the Scala FIRRTL Compiler
  // interpretation of lowering invalid to constant zero before constant
  // propagation.  Note: the Scala FIRRTL Compiler does NOT currently optimize
  // division this way and will emit "0 % x".
  if (operands[0].dyn_cast_or_null<InvalidValueAttr>() &&
      !operands[1].dyn_cast_or_null<InvalidValueAttr>())
    return getIntZerosAttr(getType());

  return constFoldFIRRTLBinaryOp(*this, operands, BinOpKind::DivideOrShift,
                                 [=](APSInt a, APSInt b) -> APInt {
                                   if (!!b)
                                     return a % b;
                                   return APInt(a.getBitWidth(), 0);
                                 });
}

OpFoldResult DShlPrimOp::fold(ArrayRef<Attribute> operands) {
  return constFoldFIRRTLBinaryOp(
      *this, operands, BinOpKind::DivideOrShift,
      [=](APSInt a, APSInt b) -> APInt { return a.shl(b); });
}

OpFoldResult DShlwPrimOp::fold(ArrayRef<Attribute> operands) {
  return constFoldFIRRTLBinaryOp(
      *this, operands, BinOpKind::DivideOrShift,
      [=](APSInt a, APSInt b) -> APInt { return a.shl(b); });
}

OpFoldResult DShrPrimOp::fold(ArrayRef<Attribute> operands) {
  return constFoldFIRRTLBinaryOp(*this, operands, BinOpKind::DivideOrShift,
                                 [=](APSInt a, APSInt b) -> APInt {
                                   return getType().isUnsigned() ? a.lshr(b)
                                                                 : a.ashr(b);
                                 });
}

// TODO: Move to DRR.
OpFoldResult AndPrimOp::fold(ArrayRef<Attribute> operands) {
  // and(x, invalid) -> 0
  //
  // This is legal because it aligns with the Scala FIRRTL Compiler
  // interpretation of lowering invalid to constant zero before constant
  // propagation.
  if (operands[1].dyn_cast_or_null<InvalidValueAttr>() ||
      operands[0].dyn_cast_or_null<InvalidValueAttr>())
    return getIntZerosAttr(getType());

  if (auto rhsCst = operands[1].dyn_cast_or_null<IntegerAttr>()) {
    /// and(x, 0) -> 0
    if (rhsCst.getValue().isNullValue() && rhs().getType() == getType())
      return rhs();

    /// and(x, -1) -> x
    if (rhsCst.getValue().isAllOnesValue() && lhs().getType() == getType() &&
        rhs().getType() == getType())
      return lhs();
  }

  /// and(x, x) -> x
  if (lhs() == rhs() && rhs().getType() == getType())
    return rhs();

  return constFoldFIRRTLBinaryOp(
      *this, operands, BinOpKind::Normal,
      [](APSInt a, APSInt b) -> APInt { return a & b; });
}

OpFoldResult OrPrimOp::fold(ArrayRef<Attribute> operands) {
  // or(x, invalid) -> x
  // or(invalid, x) -> x
  //
  // This is legal because it aligns with the Scala FIRRTL Compiler
  // interpretation of lowering invalid to constant zero before constant
  // propagation.
  if (operands[0].dyn_cast_or_null<InvalidValueAttr>() &&
      rhs().getType() == getType())
    return rhs();
  if (operands[1].dyn_cast_or_null<InvalidValueAttr>() &&
      lhs().getType() == getType())
    return lhs();

  if (auto rhsCst = operands[1].dyn_cast_or_null<IntegerAttr>()) {
    /// or(x, 0) -> x
    if (rhsCst.getValue().isNullValue() && lhs().getType() == getType())
      return lhs();

    /// or(x, -1) -> -1
    if (rhsCst.getValue().isAllOnesValue() && rhs().getType() == getType() &&
        lhs().getType() == getType())
      return rhs();
  }

  /// or(x, x) -> x
  if (lhs() == rhs() && rhs().getType() == getType())
    return rhs();

  return constFoldFIRRTLBinaryOp(
      *this, operands, BinOpKind::Normal,
      [](APSInt a, APSInt b) -> APInt { return a | b; });
}

OpFoldResult XorPrimOp::fold(ArrayRef<Attribute> operands) {
  // xor(x, invalid) -> x
  // xor(invalid, x) -> x
  //
  // This is legal because it aligns with the Scala FIRRTL Compiler
  // interpretation of lowering invalid to constant zero before constant
  // propagation.
  if (operands[0].dyn_cast_or_null<InvalidValueAttr>() &&
      rhs().getType() == getType())
    return rhs();
  if (operands[1].dyn_cast_or_null<InvalidValueAttr>() &&
      lhs().getType() == getType())
    return lhs();

  /// xor(x, 0) -> x
  if (auto rhsCst = operands[1].dyn_cast_or_null<IntegerAttr>())
    if (rhsCst.getValue().isNullValue() && lhs().getType() == getType())
      return lhs();

  /// xor(x, x) -> 0
  if (lhs() == rhs()) {
    auto width = abs(getType().getWidthOrSentinel());
    if (width != 0) // We cannot create a zero bit APInt.
      return getIntAttr(getType(), APInt(width, 0));
  }

  return constFoldFIRRTLBinaryOp(
      *this, operands, BinOpKind::Normal,
      [](APSInt a, APSInt b) -> APInt { return a ^ b; });
}

void LEQPrimOp::getCanonicalizationPatterns(RewritePatternSet &results,
                                            MLIRContext *context) {
  results.insert<patterns::LEQWithConstLHS>(context);
}

OpFoldResult LEQPrimOp::fold(ArrayRef<Attribute> operands) {
  bool isUnsigned = lhs().getType().isa<UIntType>();

  // leq(x, x) -> 1
  if (lhs() == rhs())
    return getIntAttr(getType(), APInt(1, 1));

  // Comparison against constant outside type bounds.
  if (auto width = lhs().getType().cast<IntType>().getWidth()) {
    if (auto rhsCst = operands[1].dyn_cast_or_null<IntegerAttr>()) {
      auto commonWidth =
          std::max<int32_t>(*width, rhsCst.getValue().getBitWidth());
      commonWidth = std::max(commonWidth, 1);

      // leq(x, const) -> 0 where const < minValue of the unsigned type of x
      // This can never occur since const is unsigned and cannot be less than 0.

      // leq(x, const) -> 0 where const < minValue of the signed type of x
      if (!isUnsigned &&
          rhsCst.getValue()
              .sextOrSelf(commonWidth)
              .slt(getMinSignedValue(*width).sextOrSelf(commonWidth)))
        return getIntAttr(getType(), APInt(1, 0));

      // leq(x, const) -> 1 where const >= maxValue of the unsigned type of x
      if (isUnsigned &&
          rhsCst.getValue()
              .zextOrSelf(commonWidth)
              .uge(getMaxUnsignedValue(*width).zextOrSelf(commonWidth)))
        return getIntAttr(getType(), APInt(1, 1));

      // leq(x, const) -> 1 where const >= maxValue of the signed type of x
      if (!isUnsigned &&
          rhsCst.getValue()
              .sextOrSelf(commonWidth)
              .sge(getMaxSignedValue(*width).sextOrSelf(commonWidth)))
        return getIntAttr(getType(), APInt(1, 1));
    }
  }

  return constFoldFIRRTLBinaryOp(
      *this, operands, BinOpKind::Compare,
      [=](APSInt a, APSInt b) -> APInt { return APInt(1, a <= b); });
}

void LTPrimOp::getCanonicalizationPatterns(RewritePatternSet &results,
                                           MLIRContext *context) {
  results.insert<patterns::LTWithConstLHS>(context);
}

OpFoldResult LTPrimOp::fold(ArrayRef<Attribute> operands) {
  bool isUnsigned = lhs().getType().isa<UIntType>();

  // lt(x, x) -> 0
  if (lhs() == rhs())
    return getIntAttr(getType(), APInt(1, 0));

  // lt(x, 0) -> 0 when x is unsigned
  if (auto rhsCst = operands[1].dyn_cast_or_null<IntegerAttr>()) {
    if (rhsCst.getValue().isNullValue() && lhs().getType().isa<UIntType>())
      return getIntAttr(getType(), APInt(1, 0));
  }

  // Comparison against constant outside type bounds.
  if (auto width = lhs().getType().cast<IntType>().getWidth()) {
    if (auto rhsCst = operands[1].dyn_cast_or_null<IntegerAttr>()) {
      auto commonWidth =
          std::max<int32_t>(*width, rhsCst.getValue().getBitWidth());
      commonWidth = std::max(commonWidth, 1);

      // lt(x, const) -> 0 where const <= minValue of the unsigned type of x
      // Handled explicitly above.

      // lt(x, const) -> 0 where const <= minValue of the signed type of x
      if (!isUnsigned &&
          rhsCst.getValue()
              .sextOrSelf(commonWidth)
              .sle(getMinSignedValue(*width).sextOrSelf(commonWidth)))
        return getIntAttr(getType(), APInt(1, 0));

      // lt(x, const) -> 1 where const > maxValue of the unsigned type of x
      if (isUnsigned &&
          rhsCst.getValue()
              .zextOrSelf(commonWidth)
              .ugt(getMaxUnsignedValue(*width).zextOrSelf(commonWidth)))
        return getIntAttr(getType(), APInt(1, 1));

      // lt(x, const) -> 1 where const > maxValue of the signed type of x
      if (!isUnsigned &&
          rhsCst.getValue()
              .sextOrSelf(commonWidth)
              .sgt(getMaxSignedValue(*width).sextOrSelf(commonWidth)))
        return getIntAttr(getType(), APInt(1, 1));
    }
  }

  return constFoldFIRRTLBinaryOp(
      *this, operands, BinOpKind::Compare,
      [=](APSInt a, APSInt b) -> APInt { return APInt(1, a < b); });
}

void GEQPrimOp::getCanonicalizationPatterns(RewritePatternSet &results,
                                            MLIRContext *context) {
  results.insert<patterns::GEQWithConstLHS>(context);
}

OpFoldResult GEQPrimOp::fold(ArrayRef<Attribute> operands) {
  bool isUnsigned = lhs().getType().isa<UIntType>();

  // geq(x, x) -> 1
  if (lhs() == rhs())
    return getIntAttr(getType(), APInt(1, 1));

  // geq(x, 0) -> 1 when x is unsigned
  if (auto rhsCst = operands[1].dyn_cast_or_null<IntegerAttr>()) {
    if (rhsCst.getValue().isNullValue() && lhs().getType().isa<UIntType>())
      return getIntAttr(getType(), APInt(1, 1));
  }

  // Comparison against constant outside type bounds.
  if (auto width = lhs().getType().cast<IntType>().getWidth()) {
    if (auto rhsCst = operands[1].dyn_cast_or_null<IntegerAttr>()) {
      auto commonWidth =
          std::max<int32_t>(*width, rhsCst.getValue().getBitWidth());
      commonWidth = std::max(commonWidth, 1);

      // geq(x, const) -> 0 where const > maxValue of the unsigned type of x
      if (isUnsigned &&
          rhsCst.getValue()
              .zextOrSelf(commonWidth)
              .ugt(getMaxUnsignedValue(*width).zextOrSelf(commonWidth)))
        return getIntAttr(getType(), APInt(1, 0));

      // geq(x, const) -> 0 where const > maxValue of the signed type of x
      if (!isUnsigned &&
          rhsCst.getValue()
              .sextOrSelf(commonWidth)
              .sgt(getMaxSignedValue(*width).sextOrSelf(commonWidth)))
        return getIntAttr(getType(), APInt(1, 0));

      // geq(x, const) -> 1 where const <= minValue of the unsigned type of x
      // Handled explicitly above.

      // geq(x, const) -> 1 where const <= minValue of the signed type of x
      if (!isUnsigned &&
          rhsCst.getValue()
              .sextOrSelf(commonWidth)
              .sle(getMinSignedValue(*width).sextOrSelf(commonWidth)))
        return getIntAttr(getType(), APInt(1, 1));
    }
  }

  return constFoldFIRRTLBinaryOp(
      *this, operands, BinOpKind::Compare,
      [=](APSInt a, APSInt b) -> APInt { return APInt(1, a >= b); });
}

void GTPrimOp::getCanonicalizationPatterns(RewritePatternSet &results,
                                           MLIRContext *context) {
  results.insert<patterns::GTWithConstLHS>(context);
}

OpFoldResult GTPrimOp::fold(ArrayRef<Attribute> operands) {
  bool isUnsigned = lhs().getType().isa<UIntType>();

  // gt(x, x) -> 0
  if (lhs() == rhs())
    return getIntAttr(getType(), APInt(1, 0));

  // Comparison against constant outside type bounds.
  if (auto width = lhs().getType().cast<IntType>().getWidth()) {
    if (auto rhsCst = operands[1].dyn_cast_or_null<IntegerAttr>()) {
      auto commonWidth =
          std::max<int32_t>(*width, rhsCst.getValue().getBitWidth());
      commonWidth = std::max(commonWidth, 1);

      // gt(x, const) -> 0 where const >= maxValue of the unsigned type of x
      if (isUnsigned &&
          rhsCst.getValue()
              .zextOrSelf(commonWidth)
              .uge(getMaxUnsignedValue(*width).zextOrSelf(commonWidth)))
        return getIntAttr(getType(), APInt(1, 0));

      // gt(x, const) -> 0 where const >= maxValue of the signed type of x
      if (!isUnsigned &&
          rhsCst.getValue()
              .sextOrSelf(commonWidth)
              .sge(getMaxSignedValue(*width).sextOrSelf(commonWidth)))
        return getIntAttr(getType(), APInt(1, 0));

      // gt(x, const) -> 1 where const < minValue of the unsigned type of x
      // This can never occur since const is unsigned and cannot be less than 0.

      // gt(x, const) -> 1 where const < minValue of the signed type of x
      if (!isUnsigned &&
          rhsCst.getValue()
              .sextOrSelf(commonWidth)
              .slt(getMinSignedValue(*width).sextOrSelf(commonWidth)))
        return getIntAttr(getType(), APInt(1, 1));
    }
  }

  return constFoldFIRRTLBinaryOp(
      *this, operands, BinOpKind::Compare,
      [=](APSInt a, APSInt b) -> APInt { return APInt(1, a > b); });
}

OpFoldResult EQPrimOp::fold(ArrayRef<Attribute> operands) {
  // eq(x, x) -> 1
  if (lhs() == rhs())
    return getIntAttr(getType(), APInt(1, 1));

  if (auto rhsCst = operands[1].dyn_cast_or_null<IntegerAttr>()) {
    /// eq(x, 1) -> x when x is 1 bit.
    /// TODO: Support SInt<1> on the LHS etc.
    if (rhsCst.getValue().isAllOnesValue() && lhs().getType() == getType() &&
        rhs().getType() == getType())
      return lhs();
  }

  return constFoldFIRRTLBinaryOp(
      *this, operands, BinOpKind::Compare,
      [=](APSInt a, APSInt b) -> APInt { return APInt(1, a == b); });
}

LogicalResult EQPrimOp::canonicalize(EQPrimOp op, PatternRewriter &rewriter) {

  if (auto rhsCst = dyn_cast_or_null<ConstantOp>(op.rhs().getDefiningOp())) {
    auto width = op.lhs().getType().cast<IntType>().getBitWidthOrSentinel();

    // eq(x, 0) ->  not(x) when x is 1 bit.
    if (rhsCst.value().isNullValue() && op.lhs().getType() == op.getType() &&
        op.rhs().getType() == op.getType()) {
      rewriter.replaceOpWithNewOp<NotPrimOp>(op, op.lhs());
      return success();
    }

    // eq(x, 0) -> not(orr(x)) when x is >1 bit
    if (rhsCst.value().isNullValue() && width > 1) {
      auto orrOp = rewriter.create<OrRPrimOp>(op.getLoc(), op.lhs());
      rewriter.replaceOpWithNewOp<NotPrimOp>(op, orrOp);
      return success();
    }

    // eq(x, ~0) -> andr(x) when x is >1 bit
    if (rhsCst.value().isAllOnesValue() && width > 1 &&
        op.lhs().getType() == op.rhs().getType()) {
      rewriter.replaceOpWithNewOp<AndRPrimOp>(op, op.lhs());
      return success();
    }
  }

  return failure();
}

OpFoldResult NEQPrimOp::fold(ArrayRef<Attribute> operands) {
  // neq(x, x) -> 0
  if (lhs() == rhs())
    return getIntAttr(getType(), APInt(1, 0));

  if (auto rhsCst = operands[1].dyn_cast_or_null<IntegerAttr>()) {
    /// neq(x, 0) -> x when x is 1 bit.
    /// TODO: Support SInt<1> on the LHS etc.
    if (rhsCst.getValue().isNullValue() && lhs().getType() == getType() &&
        rhs().getType() == getType())
      return lhs();
  }

  return constFoldFIRRTLBinaryOp(
      *this, operands, BinOpKind::Compare,
      [=](APSInt a, APSInt b) -> APInt { return APInt(1, a != b); });
}

LogicalResult NEQPrimOp::canonicalize(NEQPrimOp op, PatternRewriter &rewriter) {
  if (auto rhsCst = dyn_cast_or_null<ConstantOp>(op.rhs().getDefiningOp())) {
    auto width = op.lhs().getType().cast<IntType>().getBitWidthOrSentinel();
    // neq(x, 1) -> not(x) when x is 1 bit
    if (rhsCst.value().isAllOnesValue() && op.lhs().getType() == op.getType() &&
        op.rhs().getType() == op.getType()) {
      rewriter.replaceOpWithNewOp<NotPrimOp>(op, op.lhs());
      return success();
    }

    // neq(x, 0) -> orr(x) when x is >1 bit
    if (rhsCst.value().isNullValue() && width > 1) {
      rewriter.replaceOpWithNewOp<OrRPrimOp>(op, op.lhs());
      return success();
    }

    // neq(x, ~0) -> not(andr(x))) when x is >1 bit
    if (rhsCst.value().isAllOnesValue() && width > 1 &&
        op.lhs().getType() == op.rhs().getType()) {
      auto andrOp = rewriter.create<AndRPrimOp>(op.getLoc(), op.lhs());
      rewriter.replaceOpWithNewOp<NotPrimOp>(op, andrOp);
      return success();
    }
  }

  return failure();
}

//===----------------------------------------------------------------------===//
// Unary Operators
//===----------------------------------------------------------------------===//

OpFoldResult AsSIntPrimOp::fold(ArrayRef<Attribute> operands) {
  // No effect.
  if (input().getType() == getType())
    return input();

  if (!operands[0])
    return {};

  // Constant clocks and resets are bool attributes.
  if (auto attr = operands[0].dyn_cast<BoolAttr>())
    return getIntAttr(getType(), APInt(/*bitWidth*/ 1, attr.getValue()));

  // Be careful to only fold the cast into the constant if the size is known.
  // Otherwise width inference may produce differently-sized constants if the
  // sign changes.
  if (auto attr = operands[0].dyn_cast<IntegerAttr>())
    if (getType().hasWidth())
      return getIntAttr(getType(), attr.getValue());

  return {};
}

OpFoldResult AsUIntPrimOp::fold(ArrayRef<Attribute> operands) {
  // No effect.
  if (input().getType() == getType())
    return input();

  if (!operands[0])
    return {};

  // Constant clocks and resets are bool attributes.
  if (auto attr = operands[0].dyn_cast<BoolAttr>())
    return getIntAttr(getType(), APInt(/*bitWidth*/ 1, attr.getValue()));

  // Be careful to only fold the cast into the constant if the size is known.
  // Otherwise width inference may produce differently-sized constants if the
  // sign changes.
  if (auto attr = operands[0].dyn_cast<IntegerAttr>())
    if (getType().hasWidth())
      return getIntAttr(getType(), attr.getValue());

  return {};
}

OpFoldResult AsAsyncResetPrimOp::fold(ArrayRef<Attribute> operands) {
  // No effect.
  if (input().getType() == getType())
    return input();

  // Constant fold.
  if (auto attr = operands[0].dyn_cast_or_null<IntegerAttr>())
    return BoolAttr::get(getContext(), attr.getValue().getBoolValue());

  return {};
}

OpFoldResult AsClockPrimOp::fold(ArrayRef<Attribute> operands) {
  // No effect.
  if (input().getType() == getType())
    return input();

  // Constant fold.
  if (auto attr = operands[0].dyn_cast_or_null<IntegerAttr>())
    return BoolAttr::get(getContext(), attr.getValue().getBoolValue());

  return {};
}

OpFoldResult CvtPrimOp::fold(ArrayRef<Attribute> operands) {
  if (!hasKnownWidthIntTypesAndNonZeroResult(*this))
    return {};

  // Signed to signed is a noop, unsigned operands prepend a zero bit.
  auto cst = getExtendedConstant(getOperand(), operands[0],
                                 getType().getWidthOrSentinel());
  if (cst.hasValue())
    return getIntAttr(getType(), *cst);

  return {};
}

OpFoldResult NegPrimOp::fold(ArrayRef<Attribute> operands) {
  if (!hasKnownWidthIntTypesAndNonZeroResult(*this))
    return {};

  // FIRRTL negate always adds a bit.
  // -x ---> 0-sext(x) or 0-zext(x)
  auto cst = getExtendedConstant(getOperand(), operands[0],
                                 getType().getWidthOrSentinel());
  if (cst.hasValue())
    return getIntAttr(getType(), APInt((*cst).getBitWidth(), 0) - *cst);

  return {};
}

OpFoldResult NotPrimOp::fold(ArrayRef<Attribute> operands) {
  if (!hasKnownWidthIntTypesAndNonZeroResult(*this))
    return {};

  if (auto attr = operands[0].dyn_cast_or_null<IntegerAttr>())
    return getIntAttr(getType(), ~attr.getValue());

  return {};
}

OpFoldResult AndRPrimOp::fold(ArrayRef<Attribute> operands) {
  if (!hasKnownWidthIntTypesAndNonZeroResult(*this))
    return {};

  // x == -1
  if (auto attr = operands[0].dyn_cast_or_null<IntegerAttr>())
    return getIntAttr(getType(), APInt(1, attr.getValue().isAllOnesValue()));

  // one bit is identity.  Only applies to UInt since we cann't make a cast
  // here.
  if (isUInt1(input().getType()))
    return input();

  return {};
}

OpFoldResult OrRPrimOp::fold(ArrayRef<Attribute> operands) {
  if (!hasKnownWidthIntTypesAndNonZeroResult(*this))
    return {};

  // x != 0
  if (auto attr = operands[0].dyn_cast_or_null<IntegerAttr>())
    return getIntAttr(getType(), APInt(1, !attr.getValue().isNullValue()));

  // one bit is identity.  Only applies to UInt since we cann't make a cast
  // here.
  if (isUInt1(input().getType()))
    return input();

  return {};
}

OpFoldResult XorRPrimOp::fold(ArrayRef<Attribute> operands) {
  if (!hasKnownWidthIntTypesAndNonZeroResult(*this))
    return {};

  // popcount(x) & 1
  if (auto attr = operands[0].dyn_cast_or_null<IntegerAttr>())
    return getIntAttr(getType(),
                      APInt(1, attr.getValue().countPopulation() & 1));

  // one bit is identity.  Only applies to UInt since we can't make a cast here.
  if (isUInt1(input().getType()))
    return input();

  return {};
}

//===----------------------------------------------------------------------===//
// Other Operators
//===----------------------------------------------------------------------===//

OpFoldResult CatPrimOp::fold(ArrayRef<Attribute> operands) {
  if (!hasKnownWidthIntTypesAndNonZeroResult(*this))
    return {};

  // Constant fold cat.
  if (auto lhs = operands[0].dyn_cast_or_null<IntegerAttr>())
    if (auto rhs = operands[1].dyn_cast_or_null<IntegerAttr>()) {
      auto destWidth = getType().getWidthOrSentinel();
      APInt tmp1 = lhs.getValue().zext(destWidth)
                   << rhs.getValue().getBitWidth();
      APInt tmp2 = rhs.getValue().zext(destWidth);
      return getIntAttr(getType(), tmp1 | tmp2);
    }

  return {};
}

LogicalResult DShlPrimOp::canonicalize(DShlPrimOp op,
                                       PatternRewriter &rewriter) {
  if (!hasKnownWidthIntTypesAndNonZeroResult(op))
    return failure();

  // dshl(x, cst) -> shl(x, cst).  The result size is generally much wider than
  // what is needed for the constant.
  if (auto rhsCst = dyn_cast_or_null<ConstantOp>(op.rhs().getDefiningOp())) {
    // Shift amounts are always unsigned, but shift only takes a 32-bit amount.
    uint64_t shiftAmt = rhsCst.value().getLimitedValue(1ULL << 31);
    auto result =
        rewriter.createOrFold<ShlPrimOp>(op.getLoc(), op.lhs(), shiftAmt);
    rewriter.replaceOpWithNewOp<PadPrimOp>(
        op, result, op.getType().cast<IntType>().getWidthOrSentinel());
    return success();
  }
  return failure();
}

LogicalResult DShrPrimOp::canonicalize(DShrPrimOp op,
                                       PatternRewriter &rewriter) {
  if (!hasKnownWidthIntTypesAndNonZeroResult(op))
    return failure();

  // dshr(x, cst) -> shr(x, cst).  The result size is generally much wider than
  // what is needed for the constant.
  if (auto rhsCst = dyn_cast_or_null<ConstantOp>(op.rhs().getDefiningOp())) {
    // Shift amounts are always unsigned, but shift only takes a 32-bit amount.
    uint64_t shiftAmt = rhsCst.value().getLimitedValue(1ULL << 31);
    auto result =
        rewriter.createOrFold<ShrPrimOp>(op.getLoc(), op.lhs(), shiftAmt);
    rewriter.replaceOpWithNewOp<PadPrimOp>(
        op, result, op.getType().cast<IntType>().getWidthOrSentinel());
    return success();
  }
  return failure();
}

LogicalResult CatPrimOp::canonicalize(CatPrimOp op, PatternRewriter &rewriter) {
  // cat(bits(x, ...), bits(x, ...)) -> bits(x ...) when the two ...'s are
  // consequtive in the input.
  if (auto lhsBits = dyn_cast_or_null<BitsPrimOp>(op.lhs().getDefiningOp())) {
    if (auto rhsBits = dyn_cast_or_null<BitsPrimOp>(op.rhs().getDefiningOp())) {
      if (lhsBits.input() == rhsBits.input() &&
          lhsBits.lo() - 1 == rhsBits.hi()) {
        rewriter.replaceOpWithNewOp<BitsPrimOp>(
            op, op.getType(), lhsBits.input(), lhsBits.hi(), rhsBits.lo());
        return success();
      }
    }
  }
  return failure();
}

OpFoldResult BitsPrimOp::fold(ArrayRef<Attribute> operands) {
  auto inputType = input().getType().cast<FIRRTLType>();
  // If we are extracting the entire input, then return it.
  if (inputType == getType() && getType().hasWidth())
    return input();

  // Constant fold.
  if (hasKnownWidthIntTypesAndNonZeroResult(*this))
    if (auto attr = operands[0].dyn_cast_or_null<IntegerAttr>())
      return getIntAttr(
          getType(), attr.getValue().lshr(lo()).truncOrSelf(hi() - lo() + 1));

  return {};
}

LogicalResult BitsPrimOp::canonicalize(BitsPrimOp op,
                                       PatternRewriter &rewriter) {
  auto inputOp = op.input().getDefiningOp();
  // bits(bits(x, ...), ...) -> bits(x, ...).
  if (auto innerBits = dyn_cast_or_null<BitsPrimOp>(inputOp)) {
    auto newLo = op.lo() + innerBits.lo();
    auto newHi = newLo + op.hi() - op.lo();
    rewriter.replaceOpWithNewOp<BitsPrimOp>(op, innerBits.input(), newHi,
                                            newLo);
    return success();
  }
  return failure();
}

/// Replace the specified operation with a 'bits' op from the specified hi/lo
/// bits.  Insert a cast to handle the case where the original operation
/// returned a signed integer.
static void replaceWithBits(Operation *op, Value value, unsigned hiBit,
                            unsigned loBit, PatternRewriter &rewriter) {
  auto resType = op->getResult(0).getType().cast<IntType>();
  if (value.getType().cast<IntType>().getWidth() != resType.getWidth())
    value = rewriter.create<BitsPrimOp>(op->getLoc(), value, hiBit, loBit);

  if (resType.isSigned() && !value.getType().cast<IntType>().isSigned()) {
    value = rewriter.createOrFold<AsSIntPrimOp>(op->getLoc(), resType, value);
  } else if (resType.isUnsigned() &&
             !value.getType().cast<IntType>().isUnsigned()) {
    value = rewriter.createOrFold<AsUIntPrimOp>(op->getLoc(), resType, value);
  }
  rewriter.replaceOp(op, value);
}

OpFoldResult MuxPrimOp::fold(ArrayRef<Attribute> operands) {
  // mux(cond, x, invalid) -> x
  // mux(cond, invalid, x) -> x
  //
  // These are NOT optimizations that the Scala FIRRTL Compiler makes.  However,
  // these agree with the interpretation of mux with an invalid true of false
  // condition as a conditionally valid statement.
  if (operands[2].dyn_cast_or_null<InvalidValueAttr>())
    return getOperand(1);
  if (operands[1].dyn_cast_or_null<InvalidValueAttr>())
    return getOperand(2);

  // mux(cond, x, x) -> x
  if (high() == low())
    return high();

  // The following folds require that the result has a known width. Otherwise
  // the mux requires an additional padding operation to be inserted, which is
  // not possible in a fold.
  if (getType().getBitWidthOrSentinel() < 0)
    return {};

  // mux(0/1, x, y) -> x or y
  if (auto cond = operands[0].dyn_cast_or_null<IntegerAttr>()) {
    if (cond.getValue().isNullValue() && low().getType() == getType())
      return low();
    if (!cond.getValue().isNullValue() && high().getType() == getType())
      return high();
  }

  // mux(cond, x, cst)
  if (auto lowCst = operands[2].dyn_cast_or_null<IntegerAttr>()) {
    // mux(cond, c1, c2)
    if (auto highCst = operands[1].dyn_cast_or_null<IntegerAttr>()) {
      if (highCst.getType() == lowCst.getType() &&
          highCst.getValue() == lowCst.getValue())
        return highCst;
      // mux(cond, 1, 0) -> cond
      if (highCst.getValue().isOneValue() && lowCst.getValue().isNullValue() &&
          getType() == sel().getType())
        return sel();

      // TODO: x ? ~0 : 0 -> sext(x)
      // TODO: "x ? c1 : c2" -> many tricks
    }
    // TODO: "x ? a : 0" -> sext(x) & a
  }

  // TODO: "x ? c1 : y" -> "~x ? y : c1"
  return {};
}

static LogicalResult canonicalizeMux(MuxPrimOp op, PatternRewriter &rewriter) {
  // If the mux has a known output width, pad the operands up to this width.
  // Most folds on mux require that folded operands are of the same width as
  // the mux itself.
  auto width = op.getType().getBitWidthOrSentinel();
  if (width < 0)
    return failure();

  auto pad = [&](Value input) {
    auto inputWidth =
        input.getType().cast<FIRRTLType>().getBitWidthOrSentinel();
    if (inputWidth < 0 || width == inputWidth)
      return input;
    return rewriter.create<PadPrimOp>(op.getLoc(), op.getType(), input, width)
        .getResult();
  };

  auto newHigh = pad(op.high());
  auto newLow = pad(op.low());
  if (newHigh == op.high() && newLow == op.low())
    return failure();

  rewriter.replaceOpWithNewOp<MuxPrimOp>(
      op, op.getType(), ValueRange{op.sel(), newHigh, newLow}, op->getAttrs());
  return success();
}

void MuxPrimOp::getCanonicalizationPatterns(RewritePatternSet &results,
                                            MLIRContext *context) {
  results.add(canonicalizeMux);
  results.add<patterns::MuxSameCondLow>(context);
  results.add<patterns::MuxSameCondHigh>(context);
}

OpFoldResult PadPrimOp::fold(ArrayRef<Attribute> operands) {
  auto input = this->input();

  // pad(x) -> x  if the width doesn't change.
  if (input.getType() == getType())
    return input;

  // Need to know the input width.
  auto inputType = input.getType().cast<IntType>();
  int32_t width = inputType.getWidthOrSentinel();
  if (width == -1)
    return {};

  // Constant fold.
  if (auto cst = operands[0].dyn_cast_or_null<IntegerAttr>()) {
    auto destWidth = getType().getWidthOrSentinel();
    if (destWidth == -1)
      return {};

    if (inputType.isSigned())
      return getIntAttr(getType(), cst.getValue().sext(destWidth));
    return getIntAttr(getType(), cst.getValue().zext(destWidth));
  }

  return {};
}

OpFoldResult ShlPrimOp::fold(ArrayRef<Attribute> operands) {
  auto input = this->input();
  auto inputType = input.getType().cast<IntType>();
  int shiftAmount = amount();

  // shl(x, 0) -> x
  if (shiftAmount == 0)
    return input;

  // Constant fold.
  if (auto cst = operands[0].dyn_cast_or_null<IntegerAttr>()) {
    auto inputWidth = inputType.getWidthOrSentinel();
    if (inputWidth != -1) {
      auto resultWidth = inputWidth + shiftAmount;
      shiftAmount = std::min(shiftAmount, resultWidth);
      return getIntAttr(getType(),
                        cst.getValue().zext(resultWidth).shl(shiftAmount));
    }
  }
  return {};
}

OpFoldResult ShrPrimOp::fold(ArrayRef<Attribute> operands) {
  auto input = this->input();
  auto inputType = input.getType().cast<IntType>();
  int shiftAmount = amount();

  // shl(x, 0) -> x
  if (shiftAmount == 0)
    return input;

  auto inputWidth = inputType.getWidthOrSentinel();
  if (inputWidth == -1)
    return {};

  // shr(x, cst) where cst is all of x's bits and x is unsigned is 0.
  // If x is signed, it is the sign bit.
  if (shiftAmount >= inputWidth && inputType.isUnsigned())
    return getIntAttr(getType(), APInt(1, 0));

  // Constant fold.
  if (auto cst = operands[0].dyn_cast_or_null<IntegerAttr>()) {
    APInt value;
    if (inputType.isSigned())
      value = cst.getValue().ashr(std::min(shiftAmount, inputWidth - 1));
    else
      value = cst.getValue().lshr(std::min(shiftAmount, inputWidth));
    auto resultWidth = std::max(inputWidth - shiftAmount, 1);
    return getIntAttr(getType(), value.truncOrSelf(resultWidth));
  }
  return {};
}

LogicalResult ShrPrimOp::canonicalize(ShrPrimOp op, PatternRewriter &rewriter) {
  auto inputWidth = op.input().getType().cast<IntType>().getWidthOrSentinel();
  if (inputWidth == -1)
    return failure();

  // If we know the input width, we can canonicalize this into a BitsPrimOp.
  unsigned shiftAmount = op.amount();
  if (int(shiftAmount) >= inputWidth) {
    // shift(x, 32) => 0 when x has 32 bits.  This is handled by fold().
    if (op.getType().isUnsigned())
      return failure();

    // Shifting a signed value by the full width is actually taking the
    // sign bit. If the shift amount is greater than the input width, it
    // is equivalent to shifting by the input width.
    shiftAmount = inputWidth - 1;
  }

  replaceWithBits(op, op.input(), inputWidth - 1, shiftAmount, rewriter);
  return success();
}

LogicalResult HeadPrimOp::canonicalize(HeadPrimOp op,
                                       PatternRewriter &rewriter) {
  auto inputWidth = op.input().getType().cast<IntType>().getWidthOrSentinel();
  if (inputWidth == -1)
    return failure();

  // If we know the input width, we can canonicalize this into a BitsPrimOp.
  unsigned keepAmount = op.amount();
  if (keepAmount)
    replaceWithBits(op, op.input(), inputWidth - 1, inputWidth - keepAmount,
                    rewriter);
  return success();
}

OpFoldResult HeadPrimOp::fold(ArrayRef<Attribute> operands) {
  if (hasKnownWidthIntTypesAndNonZeroResult(*this))
    if (auto attr = operands[0].dyn_cast_or_null<IntegerAttr>()) {
      int shiftAmount =
          input().getType().cast<IntType>().getWidthOrSentinel() - amount();
      return getIntAttr(
          getType(), attr.getValue().lshr(shiftAmount).truncOrSelf(amount()));
    }

  return {};
}

OpFoldResult TailPrimOp::fold(ArrayRef<Attribute> operands) {
  if (hasKnownWidthIntTypesAndNonZeroResult(*this))
    if (auto attr = operands[0].dyn_cast_or_null<IntegerAttr>())
      return getIntAttr(getType(), attr.getValue().truncOrSelf(
                                       getType().getWidthOrSentinel()));
  return {};
}

LogicalResult TailPrimOp::canonicalize(TailPrimOp op,
                                       PatternRewriter &rewriter) {
  auto inputWidth = op.input().getType().cast<IntType>().getWidthOrSentinel();
  if (inputWidth == -1)
    return failure();

  // If we know the input width, we can canonicalize this into a BitsPrimOp.
  unsigned dropAmount = op.amount();
  if (dropAmount != unsigned(inputWidth))
    replaceWithBits(op, op.input(), inputWidth - dropAmount - 1, 0, rewriter);
  return success();
}

LogicalResult SubaccessOp::canonicalize(SubaccessOp op,
                                        PatternRewriter &rewriter) {
  if (auto index = op.index().getDefiningOp()) {
    if (auto constIndex = dyn_cast<ConstantOp>(index)) {
      // The SubindexOp require the index value to be unsigned 32-bits
      // integer.
      auto value = constIndex.value().getExtValue();
      auto valueAttr = rewriter.getI32IntegerAttr(value);
      rewriter.replaceOpWithNewOp<SubindexOp>(op, op.result().getType(),
                                              op.input(), valueAttr);
      return success();
    }
  }
  return failure();
}

//===----------------------------------------------------------------------===//
// Declarations
//===----------------------------------------------------------------------===//

/// Scan all the uses of the specified value, checking to see if there is
/// exactly one connect that sets the value as its destination.  This returns
/// the operation if found and if all the other users are "reads" from the
/// value.
static ConnectOp getSingleConnectUserOf(Value value) {
  ConnectOp connect;
  for (Operation *user : value.getUsers()) {
    // If we see a partial connect or attach, just conservatively fail.
    if (isa<PartialConnectOp>(user) || isa<AttachOp>(user))
      return {};

    if (auto aConnect = dyn_cast<ConnectOp>(user))
      if (aConnect.dest() == value) {
        if (!connect)
          connect = aConnect;
        else
          return {};
      }
  }
  return connect;
}

// Forward simple values through wire's and reg's.
static LogicalResult foldSingleSetConnect(ConnectOp op,
                                          PatternRewriter &rewriter) {
  // While we can do this for nearly all wires, we currently limit it to simple
  // things.
  Operation *connectedDecl = op.dest().getDefiningOp();
  if (!connectedDecl)
    return failure();

  // Only support wire and reg for now.
  if (!isa<WireOp>(connectedDecl) && !isa<RegOp>(connectedDecl))
    return failure();
  if (AnnotationSet(connectedDecl).hasDontTouch())
    return failure();

  // Only forward if the types exactly match and there is one connect.
  if (op.dest().getType() != op.src().getType() ||
      getSingleConnectUserOf(op.dest()) != op)
    return failure();

  // Only do this if the connectee and the declaration are in the same block.
  auto *declBlock = connectedDecl->getBlock();
  auto *srcValueOp = op.src().getDefiningOp();
  if (!srcValueOp) {
    // Ports are ok for wires but not registers.
    if (!isa<WireOp>(connectedDecl))
      return failure();

  } else {
    // Constants/invalids in the same block are ok to forward, even through
    // reg's since the clocking doesn't matter for constants.
    if (!isa<ConstantOp>(srcValueOp) && !isa<InvalidValueOp>(srcValueOp))
      return failure();
    if (srcValueOp->getBlock() != declBlock)
      return failure();
  }

  // Ok, we know we are doing the transformation.

  // Make sure the constant dominates all users.
  if (srcValueOp && srcValueOp != &declBlock->front())
    srcValueOp->moveBefore(&declBlock->front());

  // Replace all things *using* the decl with the constant/port, and
  // remove the declaration.
  rewriter.replaceOp(connectedDecl, op.src());

  // Remove the connect.
  rewriter.eraseOp(op);

  return success();
}

LogicalResult ConnectOp::canonicalize(ConnectOp op, PatternRewriter &rewriter) {
  // TODO: Canonicalize towards explicit extensions and flips here.

  // If there is a simple value connected to a foldable decl like a wire or reg,
  // see if we can eliminate the decl.
  if (succeeded(foldSingleSetConnect(op, rewriter)))
    return success();

  return failure();
}

//===----------------------------------------------------------------------===//
// Conversions
//===----------------------------------------------------------------------===//

OpFoldResult StdIntCastOp::fold(ArrayRef<Attribute> operands) {
  if (auto castInput =
          dyn_cast_or_null<StdIntCastOp>(getOperand().getDefiningOp()))
    if (castInput.getOperand().getType() == getType())
      return castInput.getOperand();

  return {};
}

OpFoldResult AnalogInOutCastOp::fold(ArrayRef<Attribute> operands) {
  if (auto castInput =
          dyn_cast_or_null<AnalogInOutCastOp>(getOperand().getDefiningOp()))
    if (castInput.getOperand().getType() == getType())
      return castInput.getOperand();

  return {};
}

OpFoldResult AsPassivePrimOp::fold(ArrayRef<Attribute> operands) {
  // If the input is already passive, then we don't need a conversion.
  if (getOperand().getType() == getType())
    return getOperand();

  if (auto castInput =
          dyn_cast_or_null<AsNonPassivePrimOp>(getOperand().getDefiningOp()))
    if (castInput.getOperand().getType() == getType())
      return castInput.getOperand();

  return {};
}

OpFoldResult AsNonPassivePrimOp::fold(ArrayRef<Attribute> operands) {
  if (auto castInput =
          dyn_cast_or_null<AsPassivePrimOp>(getOperand().getDefiningOp()))
    if (castInput.getOperand().getType() == getType())
      return castInput.getOperand();

  return {};
}

//===----------------------------------------------------------------------===//
// Statements
//===----------------------------------------------------------------------===//

/// If the specified value has an AttachOp user strictly dominating by
/// "dominatingAttach" then return it.
static AttachOp getDominatingAttachUser(Value value, AttachOp dominatedAttach) {
  for (auto *user : value.getUsers()) {
    auto attach = dyn_cast<AttachOp>(user);
    if (!attach || attach == dominatedAttach)
      continue;
    if (attach->isBeforeInBlock(dominatedAttach))
      return attach;
  }
  return {};
}

LogicalResult AttachOp::canonicalize(AttachOp op, PatternRewriter &rewriter) {
  // Single operand attaches are a noop.
  if (op.getNumOperands() <= 1) {
    rewriter.eraseOp(op);
    return success();
  }

  for (auto operand : op.getOperands()) {
    // Check to see if any of our operands has other attaches to it:
    //    attach x, y
    //      ...
    //    attach x, z
    // If so, we can merge these into "attach x, y, z".
    if (auto attach = getDominatingAttachUser(operand, op)) {
      SmallVector<Value> newOperands(op.getOperands());
      for (auto newOperand : attach.getOperands())
        if (newOperand != operand) // Don't add operand twice.
          newOperands.push_back(newOperand);
      rewriter.create<AttachOp>(op->getLoc(), newOperands);
      rewriter.eraseOp(attach);
      rewriter.eraseOp(op);
      return success();
    }

    // If this wire is *only* used by an attach then we can just delete
    // it.
    // TODO: May need to be sensitive to "don't touch" or other
    // annotations.
    if (auto wire = dyn_cast_or_null<WireOp>(operand.getDefiningOp())) {
      if (!AnnotationSet(wire).hasDontTouch() && wire->hasOneUse()) {
        SmallVector<Value> newOperands;
        for (auto newOperand : op.getOperands())
          if (newOperand != operand) // Don't the add wire.
            newOperands.push_back(newOperand);

        rewriter.create<AttachOp>(op->getLoc(), newOperands);
        rewriter.eraseOp(op);
        rewriter.eraseOp(wire);
        return success();
      }
    }
  }
  return failure();
}

LogicalResult PartialConnectOp::canonicalize(PartialConnectOp op,
                                             PatternRewriter &rewriter) {
  // If a partial connect exists from a longer int to a shorter int, simplify
  // to a truncation and connect.
  auto destType =
      op.getOperand(0).getType().cast<FIRRTLType>().getPassiveType();
  auto srcType = op.getOperand(1).getType().cast<FIRRTLType>();
  if (destType == srcType)
    return failure();

  auto srcWidth = srcType.getBitWidthOrSentinel();
  auto destWidth = destType.getBitWidthOrSentinel();

  if (destType.isa<IntType>() && srcType.isa<IntType>() && srcWidth > 0 &&
      destWidth > 0 && destWidth < srcWidth) {
    // firrtl.tail always returns uint even for sint operands.
    IntType tmpType = destType.cast<IntType>();
    if (tmpType.isSigned())
      tmpType = UIntType::get(destType.getContext(), destWidth);
    auto shortened = rewriter.createOrFold<TailPrimOp>(
        op.getLoc(), tmpType, op.getOperand(1), srcWidth - destWidth);
    // Insert the cast back to signed if needed.
    if (tmpType != destType)
      shortened =
          rewriter.createOrFold<AsSIntPrimOp>(op.getLoc(), destType, shortened);
    rewriter.create<ConnectOp>(op.getLoc(), op.getOperand(0), shortened);
    rewriter.eraseOp(op);
    return success();
  }
  return failure();
}

void InstanceOp::getCanonicalizationPatterns(RewritePatternSet &results,
                                         MLIRContext *context) {
  //results.insert<patterns::DropNameInstance>(context);
}

void NodeOp::getCanonicalizationPatterns(RewritePatternSet &results,
                                         MLIRContext *context) {
  results.insert<patterns::EmptyNode, patterns::DropNameNode>(context);
}

void WireOp::getCanonicalizationPatterns(RewritePatternSet &results,
                                         MLIRContext *context) {
  results.insert<patterns::DropNameWire>(context);
}

void CMemOp::getCanonicalizationPatterns(RewritePatternSet &results,
                                         MLIRContext *context) {
  results.insert<patterns::DropNameCMem>(context);
}

void SMemOp::getCanonicalizationPatterns(RewritePatternSet &results,
                                         MLIRContext *context) {
  results.insert<patterns::DropNameSMem>(context);
}

void MemoryPortOp::getCanonicalizationPatterns(RewritePatternSet &results,
                                         MLIRContext *context) {
  results.insert<patterns::DropNameMemoryPort>(context);
}
// A register with constant reset and all connection to either itself or the
// same constant, must be replaced by the constant.
struct foldResetMux : public mlir::RewritePattern {
  foldResetMux(MLIRContext *context)
      : RewritePattern(RegResetOp::getOperationName(), 0, context) {}
  LogicalResult matchAndRewrite(Operation *op,
                                PatternRewriter &rewriter) const override {
    auto reg = cast<RegResetOp>(op);
    auto reset = dyn_cast<ConstantOp>(reg.resetValue().getDefiningOp());
    if (!reset)
      return failure();
    // Find the one true connect, or bail
    ConnectOp con = getSingleConnectUserOf(reg.result());
    if (!con)
      return failure();

    auto mux = dyn_cast_or_null<MuxPrimOp>(con.src().getDefiningOp());
    if (!mux)
      return failure();
    auto high = mux.high().getDefiningOp();
    auto low = mux.low().getDefiningOp();
    auto constOp = dyn_cast_or_null<ConstantOp>(high);

    if (constOp && low != reg)
      return failure();
    if (dyn_cast_or_null<ConstantOp>(low) && high == reg)
      constOp = dyn_cast<ConstantOp>(low);

    if (!constOp || constOp.getType() != reset.getType() ||
        constOp.value() != reset.value())
      return failure();

    // Check all types should be typed by now
    auto regTy = reg.getType();
    if (con.dest().getType() != regTy || con.src().getType() != regTy ||
        mux.high().getType() != regTy || mux.low().getType() != regTy ||
        regTy.getBitWidthOrSentinel() < 1)
      return failure();

    // Ok, we know we are doing the transformation.

    // Make sure the constant dominates all users.
    if (constOp != &con->getBlock()->front())
      constOp->moveBefore(&con->getBlock()->front());

    // Replace the register with the constant.
    rewriter.replaceOp(reg, constOp.getResult());
    // Remove the connect.
    rewriter.eraseOp(con);
    return success();
  }
};

void RegResetOp::getCanonicalizationPatterns(RewritePatternSet &results,
                                             MLIRContext *context) {
  results.insert<patterns::RegresetWithZeroReset,
                 patterns::RegresetWithInvalidReset,
<<<<<<< HEAD
                 patterns::RegresetWithInvalidResetValue,
                 patterns::DropNameRegReset>(context);
=======
                 patterns::RegresetWithInvalidResetValue, foldResetMux>(
      context);
>>>>>>> 94625d7f
}

LogicalResult MemOp::canonicalize(MemOp op, PatternRewriter &rewriter) {
  // If memory has known, but zero width, eliminate it.
  if (op.getDataType().getBitWidthOrSentinel() != 0)
    return failure();
  // Make sure are users are safe to replace
  for (auto port : op->getResults())
    for (auto user : port.getUsers())
      if (!isa<SubfieldOp>(user))
        return failure();

  // Annoyingly, there isn't a good replacement for the port as a whole, since
  // they have an outer flip type.
  for (auto port : op->getResults()) {
    for (auto user : llvm::make_early_inc_range(port.getUsers())) {
      SubfieldOp sfop = cast<SubfieldOp>(user);
      rewriter.replaceOpWithNewOp<WireOp>(sfop, sfop.result().getType());
    }
  }
  rewriter.eraseOp(op);
  return success();
}

//===----------------------------------------------------------------------===//
// Declarations
//===----------------------------------------------------------------------===//

// Turn synchronous reset looking register updates to registers with resets.
// Also, const prop registers that are driven by a mux tree containing only
// instances of one constant or self-assigns.
static LogicalResult foldHiddenReset(RegOp reg, PatternRewriter &rewriter) {
  // reg ; connect(reg, mux(port, const, val)) ->
  // reg.reset(port, const); connect(reg, val)

  // Find the one true connect, or bail
  ConnectOp con = getSingleConnectUserOf(reg.result());
  if (!con)
    return failure();

  auto mux = dyn_cast_or_null<MuxPrimOp>(con.src().getDefiningOp());
  if (!mux)
    return failure();
  auto high = mux.high().getDefiningOp();
  auto low = mux.low().getDefiningOp();
  // Reset value must be constant
  auto constOp = dyn_cast_or_null<ConstantOp>(high);

  // Detect the case if a register only has two possible drivers:
  // (1) itself/uninit and (2) constant.
  // The mux can then be replaced with the constant.
  // r = mux(cond, r, 3) --> r = 3
  // r = mux(cond, 3, r) --> r = 3
  bool constReg = false;

  if (constOp && low == reg)
    constReg = true;
  else if (dyn_cast_or_null<ConstantOp>(low) && high == reg) {
    constReg = true;
    constOp = dyn_cast<ConstantOp>(low);
  }
  if (!constOp)
    return failure();

  // reset should be a module port (heuristic to limit to intended reset lines).
  if (!mux.sel().isa<BlockArgument>())
    return failure();

  // Check all types should be typed by now
  auto regTy = reg.getType();
  if (con.dest().getType() != regTy || con.src().getType() != regTy ||
      mux.high().getType() != regTy || mux.low().getType() != regTy ||
      regTy.getBitWidthOrSentinel() < 1)
    return failure();

  // Ok, we know we are doing the transformation.

  // Make sure the constant dominates all users.
  if (constOp != &con->getBlock()->front())
    constOp->moveBefore(&con->getBlock()->front());

  if (!constReg)
    rewriter.replaceOpWithNewOp<RegResetOp>(reg, reg.getType(), reg.clockVal(),
                                            mux.sel(), mux.high(), reg.name(),
                                            reg.annotations());
  auto pt = rewriter.saveInsertionPoint();
  rewriter.setInsertionPoint(con);
  rewriter.replaceOpWithNewOp<ConnectOp>(con, con.dest(),
                                         constReg ? constOp : mux.low());
  rewriter.restoreInsertionPoint(pt);
  return success();
}

LogicalResult RegOp::canonicalize(RegOp op, PatternRewriter &rewriter) {
  if (!(AnnotationSet(op).hasDontTouch()) &&
      succeeded(foldHiddenReset(op, rewriter)))
    return success();

  return failure();
}<|MERGE_RESOLUTION|>--- conflicted
+++ resolved
@@ -1600,13 +1600,9 @@
                                              MLIRContext *context) {
   results.insert<patterns::RegresetWithZeroReset,
                  patterns::RegresetWithInvalidReset,
-<<<<<<< HEAD
-                 patterns::RegresetWithInvalidResetValue,
-                 patterns::DropNameRegReset>(context);
-=======
-                 patterns::RegresetWithInvalidResetValue, foldResetMux>(
+                 patterns::RegresetWithInvalidResetValue, foldResetMux,
+                 patterns::DropNameRegReset>(
       context);
->>>>>>> 94625d7f
 }
 
 LogicalResult MemOp::canonicalize(MemOp op, PatternRewriter &rewriter) {
