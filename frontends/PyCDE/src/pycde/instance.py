#  Part of the LLVM Project, under the Apache License v2.0 with LLVM Exceptions.
#  See https://llvm.org/LICENSE.txt for license information.
#  SPDX-License-Identifier: Apache-2.0 WITH LLVM-exception

from __future__ import annotations
from typing import Dict, List, Optional, Tuple, Union

from circt.dialects import msft, seq

import mlir.ir as ir


class Instance:
  """Represents a _specific_ instance, unique in a design. This is in contrast
  to a module instantiation within another module."""
  from .module import _SpecializedModule

  __slots__ = ["parent", "inside_of", "root", "_child_cache", "_op_cache"]

  def __init__(self, parent: Instance, inside_of: _SpecializedModule):
    """
    Construct a new instance. Since the terminology can be confusing:
    - inside_of: the module which contains this instance (e.g. the instantiation
      site).
    - tgt_mod: if the instance is an instantation, `tgt_mod` is the module being
      instantiated. Examples of things which aren't instantiations:
      `seq.compreg`s.
    """

    self.inside_of = inside_of
    self.parent = parent
    self.root = parent.root
    self._child_cache: Dict[ir.StringAttr, Instance] = None
    self._op_cache = parent.root.system._op_cache

  def _get_ip(self) -> ir.InsertionPoint:
    return ir.InsertionPoint(self._dyn_inst.body.blocks[0])

  def walk(self, callback):
    """Since by default this instance is a leaf, just callback self."""
    callback(self)

  @property
  def _inside_of_symbol(self) -> str:
    """Return the string symbol of the module which contains this instance."""
    return self._op_cache.get_module_symbol(self.inside_of)

  def __repr__(self) -> str:
    path_names = [i.name for i in self.path]
    return "<instance: [" + ", ".join(path_names) + "]>"

  @property
  def path_names(self):
    """A list of instance names representing the instance path."""
    return [i.name for i in self.path]

  def add_named_attribute(self,
                          name: str,
                          value: str,
                          subPath: Union[str, list[str]] = None):
    """Add an arbitrary named attribute to this instance."""
    if isinstance(subPath, list):
      subPath = "|".join(subPath)
    with self._get_ip():
      msft.DynamicInstanceVerbatimAttrOp(
          name=ir.StringAttr.get(name),
          value=ir.StringAttr.get(value),
          subPath=None if subPath is None else ir.StringAttr.get(subPath),
          ref=None)

  @property
  def _dyn_inst(self) -> msft.DynamicInstanceOp:
    """Returns the raw CIRCT op backing this Instance."""
    op = self._op_cache.create_or_get_dyn_inst(self)
    if op is None:
      raise InstanceDoesNotExistError(str(self))
    return op

  @property
  def path(self) -> list[Instance]:
    return self.parent.path + [self]

  @property
  def name(self) -> str:
    return ir.StringAttr(self.symbol).value


class ModuleInstance(Instance):
  """Instance specialization for modules. Since they are the only thing which
  can contain operations (for now), put all of the children stuff in here."""

  from .module import _SpecializedModule

  __slots__ = ["symbol", "tgt_mod"]

  def __init__(self, parent: Instance, instance_sym: Optional[ir.Attribute],
               inside_of: _SpecializedModule, tgt_mod: _SpecializedModule):
    super().__init__(parent, inside_of)
    self.tgt_mod = tgt_mod
    self.symbol = instance_sym

  def _create_instance(self, static_op: ir.Operation) -> Instance:
    """Create a new `Instance` which is a child of `parent` in the instance
    hierarchy and corresponds to the given static operation. The static
    operation need not be a module instantiation."""

    sym_name = static_op.attributes["sym_name"]
    tgt_mod = None
    if isinstance(static_op, msft.InstanceOp):
      tgt_mod = self._op_cache.get_symbol_module(static_op.moduleName)
      return ModuleInstance(self,
                            instance_sym=sym_name,
                            inside_of=self.tgt_mod,
                            tgt_mod=tgt_mod)
    if isinstance(static_op, seq.CompRegOp):
      return RegInstance(self, sym_name, self.tgt_mod)

    return Instance(self, self.tgt_mod)

  def _children(self) -> Dict[ir.StringAttr, Instance]:
    """Return a dict of MLIR StringAttr this instances' children. Cache said
    list."""
    if self._child_cache is not None:
      return self._child_cache
    symbols_in_mod = self._op_cache.get_sym_ops_in_module(self.tgt_mod)
    children = {
        sym: self._create_instance(op) for (sym, op) in symbols_in_mod.items()
    }
    # TODO: make these weak refs
    self._child_cache = children
    return children

  @property
  def children(self) -> Dict[str, Instance]:
    """Return a dict of python strings to this instances' children."""
    return {ir.StringAttr(key).value: inst for (key, inst) in self._children()}

  def __getitem__(self, child_name: str) -> Instance:
    """Get a child instance."""
    return self._children()[ir.StringAttr.get(child_name)]

  def walk(self, callback):
    """Descend the instance hierarchy, calling back on each instance."""
    callback(self)
    for child in self._children().values():
      child.walk(callback)

<<<<<<< HEAD
=======
  @property
  def path_names(self):
    """A list of instance names representing the instance path."""
    return [i.name for i in self.path]

  def add_named_attribute(self,
                          name: str,
                          value: str,
                          subpath: Union[str, list[str]] = None):
    """Add an arbitrary named attribute to this instance."""
    if isinstance(subpath, list):
      subpath = "|".join(subpath)
    if subpath:
      subpath = "|" + subpath
    with self._get_ip():
      msft.DynamicInstanceVerbatimAttrOp(
          name=ir.StringAttr.get(name),
          value=ir.StringAttr.get(value),
          subPath=None if subpath is None else ir.StringAttr.get(subpath),
          ref=None)

>>>>>>> f3e651c6
  def place(self,
            devtype: msft.PrimitiveType,
            x: int,
            y: int,
            num: int = 0,
            subpath: Union[str, list[str]] = ""):
    import pycde.devicedb as devdb
    if isinstance(subpath, list):
      subpath = "|".join(subpath)
    if subpath:
      subpath = "|" + subpath
    loc = devdb.PhysLocation(devtype, x, y, num)
    self.root.system.placedb.place(self, loc, subpath)

  @property
  def locations(self) -> List[Tuple[object, str]]:
    """Returns a list of physical locations assigned to this instance in
    (PhysLocation, subpath) format."""

    def conv(op):
      import pycde.devicedb as devdb
      loc = devdb.PhysLocation(op.loc)
      subPath = op.subPath
      if subPath is not None:
        subPath = ir.StringAttr(subPath).value
      return (loc, subPath)

    dyn_inst_block = self._dyn_inst.operation.regions[0].blocks[0]
    return [
        conv(op)
        for op in dyn_inst_block
        if isinstance(op, msft.PDPhysLocationOp)
    ]


class RegInstance(Instance):
  """Instance specialization for registers."""

  from .module import _SpecializedModule

  __slots__ = ["symbol"]

  def __init__(self, parent: Instance, instance_sym: ir.Attribute,
               inside_of: _SpecializedModule):
    super().__init__(parent, inside_of)
    self.symbol = instance_sym

  def place(self,
            x: int,
            y: int,
            num: int,
            bit_idx: int,
            devtype: msft.PrimitiveType = msft.PrimitiveType.FF):
    import pycde.devicedb as devdb
    subpath = f"[{bit_idx}]"
    loc = devdb.PhysLocation(devtype, x, y, num)
    self.root.system.placedb.place(self, loc, subpath)


class InstanceHierarchyRoot(ModuleInstance):
  """
  A root of an instance hierarchy starting at top-level 'module'. Different from
  an `Instance` since it doesn't have an instance symbol (since it addresses the
  'top' module). Plus, CIRCT models it this way.
  """
  import pycde.system as cdesys
  from .module import _SpecializedModule

  __slots__ = ["system"]

  def __init__(self, module: _SpecializedModule, sys: cdesys.System):
    self.system = sys
    self.root = self
    super().__init__(parent=self,
                     instance_sym=None,
                     inside_of=module,
                     tgt_mod=module)
    sys._op_cache.create_instance_hier_op(self)

  @property
  def _dyn_inst(self) -> msft.InstanceHierarchyOp:
    """Returns the raw CIRCT op backing this Instance."""
    op = self._op_cache.get_instance_hier_op(self)
    if op is None:
      raise InstanceDoesNotExistError(self.inside_of.modcls.__name__)
    return op

  @property
  def name(self) -> str:
    return "<<root>>"

  @property
  def path(self) -> list:
    return []


class InstanceError(Exception):
  """An error related to dynamic instances."""

  def __init__(self, msg: str):
    super().__init__(msg)


class InstanceDoesNotExistError(Exception):
  """The instance which you are trying to reach does not exist (anymore)"""

  def __init__(self, inst_str: str):
    super().__init__(f"Instance {self} does not exist (anymore)")<|MERGE_RESOLUTION|>--- conflicted
+++ resolved
@@ -49,104 +49,6 @@
     path_names = [i.name for i in self.path]
     return "<instance: [" + ", ".join(path_names) + "]>"
 
-  @property
-  def path_names(self):
-    """A list of instance names representing the instance path."""
-    return [i.name for i in self.path]
-
-  def add_named_attribute(self,
-                          name: str,
-                          value: str,
-                          subPath: Union[str, list[str]] = None):
-    """Add an arbitrary named attribute to this instance."""
-    if isinstance(subPath, list):
-      subPath = "|".join(subPath)
-    with self._get_ip():
-      msft.DynamicInstanceVerbatimAttrOp(
-          name=ir.StringAttr.get(name),
-          value=ir.StringAttr.get(value),
-          subPath=None if subPath is None else ir.StringAttr.get(subPath),
-          ref=None)
-
-  @property
-  def _dyn_inst(self) -> msft.DynamicInstanceOp:
-    """Returns the raw CIRCT op backing this Instance."""
-    op = self._op_cache.create_or_get_dyn_inst(self)
-    if op is None:
-      raise InstanceDoesNotExistError(str(self))
-    return op
-
-  @property
-  def path(self) -> list[Instance]:
-    return self.parent.path + [self]
-
-  @property
-  def name(self) -> str:
-    return ir.StringAttr(self.symbol).value
-
-
-class ModuleInstance(Instance):
-  """Instance specialization for modules. Since they are the only thing which
-  can contain operations (for now), put all of the children stuff in here."""
-
-  from .module import _SpecializedModule
-
-  __slots__ = ["symbol", "tgt_mod"]
-
-  def __init__(self, parent: Instance, instance_sym: Optional[ir.Attribute],
-               inside_of: _SpecializedModule, tgt_mod: _SpecializedModule):
-    super().__init__(parent, inside_of)
-    self.tgt_mod = tgt_mod
-    self.symbol = instance_sym
-
-  def _create_instance(self, static_op: ir.Operation) -> Instance:
-    """Create a new `Instance` which is a child of `parent` in the instance
-    hierarchy and corresponds to the given static operation. The static
-    operation need not be a module instantiation."""
-
-    sym_name = static_op.attributes["sym_name"]
-    tgt_mod = None
-    if isinstance(static_op, msft.InstanceOp):
-      tgt_mod = self._op_cache.get_symbol_module(static_op.moduleName)
-      return ModuleInstance(self,
-                            instance_sym=sym_name,
-                            inside_of=self.tgt_mod,
-                            tgt_mod=tgt_mod)
-    if isinstance(static_op, seq.CompRegOp):
-      return RegInstance(self, sym_name, self.tgt_mod)
-
-    return Instance(self, self.tgt_mod)
-
-  def _children(self) -> Dict[ir.StringAttr, Instance]:
-    """Return a dict of MLIR StringAttr this instances' children. Cache said
-    list."""
-    if self._child_cache is not None:
-      return self._child_cache
-    symbols_in_mod = self._op_cache.get_sym_ops_in_module(self.tgt_mod)
-    children = {
-        sym: self._create_instance(op) for (sym, op) in symbols_in_mod.items()
-    }
-    # TODO: make these weak refs
-    self._child_cache = children
-    return children
-
-  @property
-  def children(self) -> Dict[str, Instance]:
-    """Return a dict of python strings to this instances' children."""
-    return {ir.StringAttr(key).value: inst for (key, inst) in self._children()}
-
-  def __getitem__(self, child_name: str) -> Instance:
-    """Get a child instance."""
-    return self._children()[ir.StringAttr.get(child_name)]
-
-  def walk(self, callback):
-    """Descend the instance hierarchy, calling back on each instance."""
-    callback(self)
-    for child in self._children().values():
-      child.walk(callback)
-
-<<<<<<< HEAD
-=======
   @property
   def path_names(self):
     """A list of instance names representing the instance path."""
@@ -168,7 +70,83 @@
           subPath=None if subpath is None else ir.StringAttr.get(subpath),
           ref=None)
 
->>>>>>> f3e651c6
+  @property
+  def _dyn_inst(self) -> msft.DynamicInstanceOp:
+    """Returns the raw CIRCT op backing this Instance."""
+    op = self._op_cache.create_or_get_dyn_inst(self)
+    if op is None:
+      raise InstanceDoesNotExistError(str(self))
+    return op
+
+  @property
+  def path(self) -> list[Instance]:
+    return self.parent.path + [self]
+
+  @property
+  def name(self) -> str:
+    return ir.StringAttr(self.symbol).value
+
+
+class ModuleInstance(Instance):
+  """Instance specialization for modules. Since they are the only thing which
+  can contain operations (for now), put all of the children stuff in here."""
+
+  from .module import _SpecializedModule
+
+  __slots__ = ["symbol", "tgt_mod"]
+
+  def __init__(self, parent: Instance, instance_sym: Optional[ir.Attribute],
+               inside_of: _SpecializedModule, tgt_mod: _SpecializedModule):
+    super().__init__(parent, inside_of)
+    self.tgt_mod = tgt_mod
+    self.symbol = instance_sym
+
+  def _create_instance(self, static_op: ir.Operation) -> Instance:
+    """Create a new `Instance` which is a child of `parent` in the instance
+    hierarchy and corresponds to the given static operation. The static
+    operation need not be a module instantiation."""
+
+    sym_name = static_op.attributes["sym_name"]
+    tgt_mod = None
+    if isinstance(static_op, msft.InstanceOp):
+      tgt_mod = self._op_cache.get_symbol_module(static_op.moduleName)
+      return ModuleInstance(self,
+                            instance_sym=sym_name,
+                            inside_of=self.tgt_mod,
+                            tgt_mod=tgt_mod)
+    if isinstance(static_op, seq.CompRegOp):
+      return RegInstance(self, sym_name, self.tgt_mod)
+
+    return Instance(self, self.tgt_mod)
+
+  def _children(self) -> Dict[ir.StringAttr, Instance]:
+    """Return a dict of MLIR StringAttr this instances' children. Cache said
+    list."""
+    if self._child_cache is not None:
+      return self._child_cache
+    symbols_in_mod = self._op_cache.get_sym_ops_in_module(self.tgt_mod)
+    children = {
+        sym: self._create_instance(op) for (sym, op) in symbols_in_mod.items()
+    }
+    # TODO: make these weak refs
+    self._child_cache = children
+    return children
+
+  @property
+  def children(self) -> Dict[str, Instance]:
+    """Return a dict of python strings to this instances' children."""
+    return {ir.StringAttr(key).value: inst for (key, inst) in self._children()}
+
+  def __getitem__(self, child_name: str) -> Instance:
+    """Get a child instance."""
+    return self._children()[ir.StringAttr.get(child_name)]
+
+  def walk(self, callback):
+    """Descend the instance hierarchy, calling back on each instance."""
+    callback(self)
+    for child in self._children().values():
+      child.walk(callback)
+
   def place(self,
             devtype: msft.PrimitiveType,
             x: int,
