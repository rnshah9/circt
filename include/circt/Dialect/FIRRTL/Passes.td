--- conflicted
+++ resolved
@@ -367,10 +367,7 @@
   let constructor = "circt::firrtl::createGrandCentralSignalMappingsPass()";
   let options = [Option<"outputFilename", "file", "std::string", "",
       "Output file for the JSON-serialized OMIR data">];
-<<<<<<< HEAD
-=======
   let dependentDialects = ["sv::SVDialect", "circt::hw::HWDialect"];
->>>>>>> 57f51999
 }
 
 def CheckCombCycles : Pass<"firrtl-check-comb-cycles", "firrtl::CircuitOp"> {
